--- conflicted
+++ resolved
@@ -83,11 +83,7 @@
 
 
 def pickle_dumps(data, protocol=None):
-<<<<<<< HEAD
     return srsly.pickle_dumps(data, protocol=protocol)
-=======
-    pickle_dumps(data, protocol=protocol)
->>>>>>> 707ac04a
 
 
 def pickle_dump(data, path, protocol=None, compress=None):
